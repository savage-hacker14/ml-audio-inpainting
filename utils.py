import numpy as np
import librosa
import librosa.display
import soundfile as sf
import matplotlib.pyplot as plt
from matplotlib import figure
from pathlib import Path
from typing import Tuple, Optional, Union

from config import DEFAULT_SAMPLE_RATE

# --- Audio I/O ---

def load_audio(
    file_path: Union[str, Path],
    sample_rate: int = DEFAULT_SAMPLE_RATE,
    max_len: int = 5,
    mono: bool = True
) -> Tuple[np.ndarray, int]:
    """
    Load an audio file into a numpy array.

    Parameters
    ----------
    file_path (str or Path): Path to the audio file
    max_len (int): Maximum length of audio in seconds
    sample_rate (int, optional): Target sample rate
    mono (bool, optional): Whether to convert audio to mono

    Returns
    -------
    tuple
        (audio_data, sample_rate)
    """
    try:
        audio_data, sr = librosa.load(file_path, sr=sample_rate, mono=mono)
        
<<<<<<< HEAD
        # Clip audio to max_len_s
        max_samples = sample_rate * max_len
        if len(audio_data) > max_samples:
            audio_data = audio_data[:max_samples]
        else:
            # Add end padding of zeros if audio is less than max_len_s
            audio_data = np.pad(
                audio_data, 
                (0, max_samples - len(audio_data)), 
=======
        # Clip audio to max_len
        max_samples = int(sample_rate * max_len)
        if len(audio_data) > max_samples:
            audio_data = audio_data[:max_samples]
        else:
            padding = max_samples - len(audio_data)
            audio_data = np.pad(
                audio_data, 
                (0, padding), 
>>>>>>> 14df9063
                'constant'
            )
            
        return audio_data, sr
    except Exception as e:
        raise IOError(f"Error loading audio file {file_path}: {str(e)}")
<<<<<<< HEAD
=======

def save_audio(
    audio_data: np.ndarray,
    file_path: Union[str, Path],
    sample_rate: int = DEFAULT_SAMPLE_RATE,
    normalize: bool = True,
    file_format: str = 'flac'
) -> None:
    """
    Save audio data to a file.

    Parameters
    ----------
    audio_data   (np.ndarray): Audio time series
    file_path    (str or Path): Path to save the audio file
    sample_rate  (int, optional): Sample rate of audio
    normalize    (bool, optional): Whether to normalize audio before saving
    file_format  (str, optional): Audio file format
    
    Returns
    -------
    None
    """
    output_dir = Path(file_path).parent
    if output_dir and not output_dir.exists():
        try:
            output_dir.mkdir(parents=True, exist_ok=True)
        except Exception as e:
            raise IOError(f"Error creating directory {output_dir}: {str(e)}")
        
    # Normalize audio before saving
    audio_data = librosa.util.normalize(audio_data) if normalize else audio_data
    
    try:
        sf.write(file_path, audio_data, sample_rate, format=file_format)
    except Exception as e:
        raise IOError(f"Error saving audio to {file_path}: {str(e)}")

# --- Gap Processing ---

def create_gap_mask(
    audio_len_samples: int,
    gap_len_s: float,
    sample_rate: int = DEFAULT_SAMPLE_RATE,
) -> Tuple[np.ndarray, Tuple[int, int]]:
    """
    Creates a binary mask with a single gap of zeros at a random location.

    Parameters
    ----------
    audio_len_samples : int
        Length of the target audio in samples.
    gap_len_s : float
        Desired gap length in seconds.
    sample_rate : int, optional
        Sample rate. Defaults to DEFAULT_SAMPLE_RATE.

    Returns
    -------
    Tuple[np.ndarray, Tuple[int, int]]
        (mask, (gap_start_sample, gap_end_sample))
        Mask is 1.0 for signal, 0.0 for gap (float32).
        Interval is gap start/end indices in samples.
    """
    gap_len_samples = int(gap_len_s * sample_rate)

    if gap_len_samples <= 0:
        # No gap, return full mask and zero interval
        return np.ones(audio_len_samples, dtype=np.float32), (0, 0)

    if gap_len_samples >= audio_len_samples:
        # Gap covers everything
        print(f"Warning: Gap length ({gap_len_s}s) >= audio length. Returning all zeros mask.")
        return np.zeros(audio_len_samples, dtype=np.float32), (0, audio_len_samples)

    # Choose a random start position for the gap (inclusive range)
    max_start_sample = audio_len_samples - gap_len_samples
    gap_start_sample = np.random.randint(0, max_start_sample + 1)
    gap_end_sample = gap_start_sample + gap_len_samples

    # Create mask
    mask = np.ones(audio_len_samples, dtype=np.float32)
    mask[gap_start_sample:gap_end_sample] = 0.0

    return mask, (gap_start_sample, gap_end_sample)
>>>>>>> 14df9063

def add_random_gap(
        file_path: Union[str, Path],
        gap_len: int,
        sample_rate: int = DEFAULT_SAMPLE_RATE,
        mono: bool = True
) -> Tuple[np.ndarray, Tuple[float, float]]:
    """
    Add a random gap of length gap_len at a random valid position within the audio file and return the audio data
    
    Parameters
    ----------
    file_path (str or Path): Path to the audio file
    gap_len (int): Gap length (seconds) to add at one location within the audio file
    sample_rate (int, optional): Target sample rate
    mono (bool, optional): Whether to convert audio to mono

    Returns
    -------
    tuple
        (modified_audio_data, gap_interval)
        gap_interval is a tuple of (start_time, end_time) in seconds
    """
    audio_data, sr = load_audio(file_path, sample_rate=sample_rate, mono=mono)
    
    # Convert gap length to samples
    gap_length    = int(gap_len * sample_rate)
    audio_len     = len(audio_data)
    
    # Handle case where gap is longer than audio
    if gap_length >= audio_len:
        raise ValueError(f"Gap length ({gap_length}s) exceeds audio length ({audio_len/sample_rate}s)")
    
    # Get sample indices for gap placement
    gap_start_idx = np.random.randint(0, audio_len - int(gap_len * sample_rate))
    silence       = np.zeros(gap_length)

    # Add gap
    audio_new = np.concatenate([audio_data[:gap_start_idx], silence, audio_data[gap_start_idx + gap_length:]])

    # Return gap interval as a tuple
    gap_interval = (gap_start_idx / sample_rate, (gap_start_idx + gap_length) / sample_rate)

    return audio_new, gap_interval
<<<<<<< HEAD
=======

# --- STFT Processing ---

def audio_to_stft(
    audio_data: np.ndarray,
    n_fft: int = 2048,
    hop_length: int = 512,
    win_length: Optional[int] = None,
    window: str = 'hann',
    center: bool = True,
) -> np.ndarray:
    """
    Compute the Short-Time Fourier Transform (STFT) of an audio signal.
    This returns the complex-valued STFT matrix, required for lossless inversion.

    Args:
        audio_data (np.ndarray): Audio time series.
        n_fft (int, optional): Length of the FFT window. Defaults to 2048.
        hop_length (int, optional): _description_. Defaults to 512.
        win_length (Optional[int], optional): _description_. Defaults to None.
        window (str, optional): _description_. Defaults to 'hann'.
        center (bool, optional): _description_. Defaults to True.

    Returns:
        np.ndarray: _description_
    """
    # STUB: Finish later if time
    return

def audio_to_spectrogram(
    audio_data: np.ndarray,
    n_fft: int = 512,
    hop_length: int = 128,
    win_length: Optional[int] = 512,
    window: str = 'hann',
    center: bool = True,
    power: float = 1.0,
    normalize: bool = True,
    to_db: bool = False # Added option for db conversion
) -> Tuple[np.ndarray, np.ndarray]:
    """
    Convert audio data to magnitude and phase spectrograms.

    Parameters:
        audio_data (np.ndarray): Audio time series.
        n_fft (int): FFT window size.
        hop_length (int): Hop length.
        win_length (int): Window length.
        window (str): Window type.
        center (bool): Whether to pad input.
        power (float): Exponent for magnitude (1.0 for energy).
        normalize (bool): Apply log1p and simple scaling.
        to_db (bool): Convert magnitude to dB scale.

    Returns:
        tuple: (magnitude_spectrogram, phase_spectrogram)
    """
    if win_length is None:
        win_length = n_fft

    stft_result = librosa.stft(
        audio_data,
        n_fft=n_fft,
        hop_length=hop_length,
        win_length=win_length,
        window=window,
        center=center
    )

    magnitude = np.abs(stft_result) ** power
    phase = np.angle(stft_result)

    if normalize:
        # Log magnitude is common for audio ML
        magnitude = np.log1p(magnitude)
        # Simple scaling (adjust if needed, e.g., standardization)
        # mag_min = np.min(magnitude)
        # mag_max = np.max(magnitude)
        # if mag_max > mag_min:
        #     magnitude = (magnitude - mag_min) / (mag_max - mag_min) * 2 - 1 # Scale to [-1, 1]
        # else:
        #     magnitude = np.zeros_like(magnitude) # Handle constant magnitude case

    if to_db:
         # Ensure input to amplitude_to_db is non-log magnitude if normalize=False
         mag_for_db = np.abs(stft_result) if normalize else magnitude
         magnitude = librosa.amplitude_to_db(mag_for_db, ref=np.max)


    return magnitude, phase
>>>>>>> 14df9063

def extract_spectrogram(
    audio_data: np.ndarray,
    n_fft: int = 2048,
    hop_length: int = 512,
    win_length: Optional[int] = None,
    window: str = 'hann',
    center: bool = True,
    power: float = 1.0
) -> np.ndarray:
    """
    Extract magnitude spectrogram from audio data.

    Parameters
    ----------
    audio_data (np.ndarray): Audio time series
    n_fft (int, optional): FFT window size
    hop_length (int, optional): Number of samples between successive frames
    win_length (int or None, optional): Window length. If None, defaults to n_fft
    window (str, optional): Window specification
    center (bool, optional): If True, pad signal on both sides
    power (float, optional): Exponent for the magnitude spectrogram (e.g. 1 for energy, 2 for power)
    
    Returns
    -------
    np.ndarray
        Magnitude spectrogram
    """
    if power < 0:
        raise ValueError("Power must be non-negative")
    
    stft = librosa.stft(
        audio_data,
        n_fft=n_fft,
        hop_length=hop_length,
        win_length=win_length,
        window=window,
        center=center
    )
    
<<<<<<< HEAD
    return stft
    # NOTE: There are no negative numnbers in the STFT, so we can use power = 1.0 for energy
    #return np.abs(stft) ** power
=======
    return np.abs(stft) ** power
>>>>>>> 14df9063

def extract_mel_spectrogram(
    audio_data: np.ndarray,
    sample_rate: int = DEFAULT_SAMPLE_RATE,
    n_fft: int = 2048,
    hop_length: int = 512,
    n_mels: int = 128,
    fmin: float = 0.0,
    fmax: Optional[float] = None,
    power: float = 2.0
) -> np.ndarray:
    """
    Extract mel spectrogram from audio data.

    Parameters
    ----------
    audio_data (np.ndarray): Audio time series
    sample_rate (int, optional): Sample rate of audio
    n_fft (int, optional): FFT window size
    hop_length (int, optional): Number of samples between successive frames
    n_mels (int, optional): Number of mel bands
    fmin (float, optional): Minimum frequency
    fmax (float or None, optional): Maximum frequency. If None, use sample_rate/2
    power (float, optional): Exponent for the magnitude spectrogram (e.g. 1 for energy, 2 for power)

    Returns
    -------
    np.ndarray
        Mel spectrogram
    """
    if power < 0:
        raise ValueError("Power must be non-negative")
    
    return librosa.feature.melspectrogram(
        y=audio_data,
        sr=sample_rate,
        n_fft=n_fft,
        hop_length=hop_length,
        n_mels=n_mels,
        fmin=fmin,
        fmax=fmax,
        power=power
    )

def spectrogram_to_audio(
<<<<<<< HEAD
    spectrogram: np.ndarray,
    phase_info: bool = False,
    hop_length: int = 192,
    window: str = 'hann',
    win_length: Optional[int] = 384,
    n_fft: int = 512,
    n_iter: int = 64,       # 32 (previous value) was too low
    center: bool = True,
    phase_initialization: Optional[np.ndarray] = None
) -> np.ndarray:
=======
    spectrogram,
    phase= Optional[np.ndarray],
    n_fft=512,
    n_iter=64,
    window='hann',
    hop_length=512,
    win_length=None,
    center=True) -> np.ndarray:
>>>>>>> 14df9063
    """
    Convert a spectrogram back to audio using either:
    1. Original phase information (if provided)
    2. Griffin-Lim algorithm to estimate phase (if no phase provided)
    
    Even with original phase, the reconstruction is not truely lossless 1e-33 MSE loss.
    
    Parameters:
    -----------
    spectrogram (np.ndarray): The magnitude spectrogram to convert back to audio
    phase       (np.ndarray, optional): Phase information to use for reconstruction. If None, Griffin-Lim is used.
    n_fft       (int): FFT window size
    n_iter      (int, optional): Number of iterations for Griffin-Lim algorithm
    window      (str): Window function to use
    win_length  (int or None): Window size. If None, defaults to n_fft 
    hop_length  (int, optional): Number of samples between successive frames
    center      (bool, optional): Whether to pad the signal at the edges
         
    Returns:
    --------
    y : np.ndarray The reconstructed audio signal
    """
<<<<<<< HEAD
    # TODO: Consider switching to LWS (used in Audio-Visual paper)
    # NOTE: Not possible to convert a magnitude spectrogram directly back to raw wav - phase and all voicing information is lost.
    # NOTE: Griffin-Lim is not guaranteed to work well for all audio types. It is a heuristic method and may produce artifacts or distortions in some cases.
    # NOTE: Griffin-Lim algorithm is used to recover the phase information and convert the magnitude spectrogram back to audio.

    if phase_info:
        return librosa.istft(
            spectrogram,
            hop_length=hop_length,
            win_length=win_length,
            window=window,
            center=center
        )
    
    # Use Griffin-Lim algorithm to recover phase
    return librosa.griffinlim(
        spectrogram,
        hop_length=hop_length,
        win_length=win_length,
        n_fft=n_fft,
        n_iter=n_iter,
        window=window,
        center=center,
        init=phase_initialization
    )

=======
    # If the input is in dB scale, convert back to amplitude
    if np.max(spectrogram) < 0 and np.mean(spectrogram) < 0:
        spectrogram = librosa.db_to_amplitude(spectrogram)
    
    # If phase information is provided, use it for reconstruction
    if phase is not None:
        # Combine magnitude and phase to form complex spectrogram
        complex_spectrogram = spectrogram * np.exp(1j * phase)
        
        # Inverse STFT to get audio
        y = librosa.istft(complex_spectrogram, n_fft=n_fft, hop_length=hop_length, 
                          win_length=win_length, window=window, center=center)
    else:
        # Use Griffin-Lim algorithm to estimate phase
        y = librosa.griffinlim(spectrogram, n_fft=n_fft, n_iter=n_iter, 
                               hop_length=hop_length, win_length=win_length, 
                               window=window, center=center)
    return y
>>>>>>> 14df9063

def mel_spectrogram_to_audio(
    mel_spectrogram: np.ndarray,
    sample_rate: int = DEFAULT_SAMPLE_RATE,
    n_fft: int = 2048,
    hop_length: int = 512,
    n_iter: int = 32,
    n_mels: int = 128,
    fmin: float = 0.0,
    fmax: Optional[float] = None,
    power: float = 2.0
) -> np.ndarray:
    """
    Convert a mel spectrogram to audio using inverse transformation and Griffin-Lim.

    Parameters
    ----------
    mel_spectrogram (np.ndarray): Mel spectrogram
    sample_rate     (int, optional): Sample rate of audio
    n_fft           (int, optional): FFT window size
    hop_length      (int, optional): Number of samples between successive frames
    n_iter          (int, optional): Number of iterations for Griffin-Lim
    n_mels          (int, optional): Number of mel bands
    fmin            (float, optional): Minimum frequency
    fmax            (float or None, optional): Maximum frequency. If None, use sample_rate/2
    power           (float, optional): Exponent for the magnitude spectrogram (e.g. 1 for energy, 2 for power)

    Returns
    -------
    np.ndarray
        Audio time series
    """
    # Create a mel filterbank
    mel_basis = librosa.filters.mel(
        sr=sample_rate, 
        n_fft=n_fft,
        n_mels=n_mels,
        fmin=fmin,
        fmax=fmax
    )
    
    # Compute the pseudo-inverse of the mel filterbank
    mel_filterbank_inv = np.linalg.pinv(mel_basis) 

    # Convert Mel spectrogram to linear spectrogram
    linear_spec = np.dot(mel_filterbank_inv, mel_spectrogram)
    
    # # If the input was a power spectrogram, take the square root
    if power == 2.0:
       linear_spec = np.sqrt(linear_spec)
    
    # Perform Griffin-Lim to estimate the phase and convert to audio
    audio_data = librosa.griffinlim(
        linear_spec,
        hop_length=hop_length,
        n_fft=n_fft,
        n_iter=n_iter
    )
    
    return audio_data

<<<<<<< HEAD

def save_audio(
    audio_data: np.ndarray,
    file_path: Union[str, Path],
    sample_rate: int = DEFAULT_SAMPLE_RATE,
    file_format: str = 'flac'
) -> None:
    """
    Save audio data to a file.

    Parameters
    ----------
    audio_data   (np.ndarray): Audio time series
    file_path    (str or Path): Path to save the audio file
    sample_rate  (int, optional): Sample rate of audio
    file_format  (str, optional): Audio file format
    
    Returns
    -------
    None
    """
    output_dir = os.path.dirname(file_path)
    if output_dir and not os.path.exists(output_dir):
        try:
            os.makedirs(output_dir)
        except Exception as e:
            raise IOError(f"Error creating directory {output_dir}: {str(e)}")
        
    # Normalize audio before saving
    audio_data = librosa.util.normalize(audio_data)
    
    try:
        sf.write(file_path, audio_data, sample_rate, format=file_format)
    except Exception as e:
        raise IOError(f"Error saving audio to {file_path}: {str(e)}")


=======
>>>>>>> 14df9063
def visualize_spectrogram(
    spectrogram: np.ndarray,
    power: int = 1,
    sample_rate: int = DEFAULT_SAMPLE_RATE,
    n_fft: int = 512,
    hop_length: int = 192,
    win_length: int = 384,
    gap_int: Optional[Tuple[int, int]] = None,
    in_db: bool = False,
    y_axis: str = 'log',
    x_axis: str = 'time',
    title: str = 'Spectrogram',
    save_path: Optional[Union[str, Path]] = None
) -> figure:
    """
    Visualize a spectrogram.

    Parameters
    ----------
    spectrogram (np.ndarray): Spectrogram to visualize
    power       (int): Whether the spectrogram is in energy (1) or power (2) scale
    sample_rate (int, optional): Sample rate of audio
    hop_length  (int, optional): Number of samples between successive frames
    gap_int     (float tuple, optional): Start and end time [s] of the gap (if given) to be plotted as vertical lines
    in_db       (bool, optional): Whether the spectrogram is already in dB scale
    y_axis      (str, optional): Scale for the y-axis ('linear', 'log', or 'mel')
    x_axis      (str, optional): Scale for the x-axis ('time' or 'frames')
    title       (str, optional): Title for the plot
    save_path   (str or Path or None, optional): Path to save the visualization. If None, the plot is displayed.
    
    Returns
    -------
    Figure or None
        The matplotlib Figure object if save_path is None, otherwise None
    """
    # Adjust for STFT time shifts due to hop_len?? - NOTE: Gaps MIGHT be slightly off as a result
    if power not in (1, 2):
        raise ValueError("Power must be 1 (energy) or 2 (power)")
    
    # Convert to dB scale if needed
    if in_db:
        spectrogram_data = np.array(spectrogram)
    elif power == 1:
<<<<<<< HEAD
        spectrogram_data = librosa.amplitude_to_db(spectrogram, ref=np.max, amin=1e-5, top_db=80)
    else:  # power == 2
        spectrogram_data = librosa.power_to_db(spectrogram, ref=np.max, amin=1e-5, top_db=80)
=======
        spectrogram_data = librosa.amplitude_to_db(spectrogram, ref=np.max)
    else:  # power == 2
        spectrogram_data = librosa.power_to_db(spectrogram, ref=np.max)
>>>>>>> 14df9063
        

    fig, ax = plt.subplots(figsize=(10, 4))
    img = librosa.display.specshow(
        spectrogram_data,
        sr=sample_rate,
        n_fft=n_fft,
        win_length=win_length,
        hop_length=hop_length,
        y_axis=y_axis,
        x_axis=x_axis,
        ax=ax
    )    

    # Compute gap start and end indices and plot vertical lines
    if gap_int is not None:
        gap_start_s, gap_end_s = gap_int
<<<<<<< HEAD
        ax.axvline(x=gap_start_s, color='white', linestyle='--', label='Gap Start')
        ax.axvline(x=gap_end_s, color='white', linestyle='--', label='Gap End')
        #ax.legend()
=======
        ax.axvline(x=gap_start_s, color='red', linestyle='--', label='Gap Start')
        ax.axvline(x=gap_end_s, color='red', linestyle='--', label='Gap End')
        ax.legend()
>>>>>>> 14df9063

    # Add colorbar and title
    fig.colorbar(img, ax=ax, format='%+2.0f dB')
    ax.set_title(title)
    fig.tight_layout()

    # Save or return the figure
    if save_path is not None:
<<<<<<< HEAD
        # Create directory if it doesn't exist
        output_dir = os.path.dirname(save_path)
        if output_dir and not os.path.exists(output_dir):
            os.makedirs(output_dir)
            
=======
        save_path = Path(save_path)
        output_dir = save_path.parent
        if output_dir and not output_dir.exists():
            output_dir.mkdir(parents=True, exist_ok=True)
>>>>>>> 14df9063
        fig.savefig(save_path)
        plt.close(fig)
        return None
    
    return fig<|MERGE_RESOLUTION|>--- conflicted
+++ resolved
@@ -35,17 +35,6 @@
     try:
         audio_data, sr = librosa.load(file_path, sr=sample_rate, mono=mono)
         
-<<<<<<< HEAD
-        # Clip audio to max_len_s
-        max_samples = sample_rate * max_len
-        if len(audio_data) > max_samples:
-            audio_data = audio_data[:max_samples]
-        else:
-            # Add end padding of zeros if audio is less than max_len_s
-            audio_data = np.pad(
-                audio_data, 
-                (0, max_samples - len(audio_data)), 
-=======
         # Clip audio to max_len
         max_samples = int(sample_rate * max_len)
         if len(audio_data) > max_samples:
@@ -55,15 +44,12 @@
             audio_data = np.pad(
                 audio_data, 
                 (0, padding), 
->>>>>>> 14df9063
                 'constant'
             )
             
         return audio_data, sr
     except Exception as e:
         raise IOError(f"Error loading audio file {file_path}: {str(e)}")
-<<<<<<< HEAD
-=======
 
 def save_audio(
     audio_data: np.ndarray,
@@ -149,7 +135,6 @@
     mask[gap_start_sample:gap_end_sample] = 0.0
 
     return mask, (gap_start_sample, gap_end_sample)
->>>>>>> 14df9063
 
 def add_random_gap(
         file_path: Union[str, Path],
@@ -194,10 +179,8 @@
     gap_interval = (gap_start_idx / sample_rate, (gap_start_idx + gap_length) / sample_rate)
 
     return audio_new, gap_interval
-<<<<<<< HEAD
-=======
-
-# --- STFT Processing ---
+  
+ # --- STFT Processing ---
 
 def audio_to_stft(
     audio_data: np.ndarray,
@@ -223,70 +206,8 @@
         np.ndarray: _description_
     """
     # STUB: Finish later if time
-    return
-
-def audio_to_spectrogram(
-    audio_data: np.ndarray,
-    n_fft: int = 512,
-    hop_length: int = 128,
-    win_length: Optional[int] = 512,
-    window: str = 'hann',
-    center: bool = True,
-    power: float = 1.0,
-    normalize: bool = True,
-    to_db: bool = False # Added option for db conversion
-) -> Tuple[np.ndarray, np.ndarray]:
-    """
-    Convert audio data to magnitude and phase spectrograms.
-
-    Parameters:
-        audio_data (np.ndarray): Audio time series.
-        n_fft (int): FFT window size.
-        hop_length (int): Hop length.
-        win_length (int): Window length.
-        window (str): Window type.
-        center (bool): Whether to pad input.
-        power (float): Exponent for magnitude (1.0 for energy).
-        normalize (bool): Apply log1p and simple scaling.
-        to_db (bool): Convert magnitude to dB scale.
-
-    Returns:
-        tuple: (magnitude_spectrogram, phase_spectrogram)
-    """
-    if win_length is None:
-        win_length = n_fft
-
-    stft_result = librosa.stft(
-        audio_data,
-        n_fft=n_fft,
-        hop_length=hop_length,
-        win_length=win_length,
-        window=window,
-        center=center
-    )
-
-    magnitude = np.abs(stft_result) ** power
-    phase = np.angle(stft_result)
-
-    if normalize:
-        # Log magnitude is common for audio ML
-        magnitude = np.log1p(magnitude)
-        # Simple scaling (adjust if needed, e.g., standardization)
-        # mag_min = np.min(magnitude)
-        # mag_max = np.max(magnitude)
-        # if mag_max > mag_min:
-        #     magnitude = (magnitude - mag_min) / (mag_max - mag_min) * 2 - 1 # Scale to [-1, 1]
-        # else:
-        #     magnitude = np.zeros_like(magnitude) # Handle constant magnitude case
-
-    if to_db:
-         # Ensure input to amplitude_to_db is non-log magnitude if normalize=False
-         mag_for_db = np.abs(stft_result) if normalize else magnitude
-         magnitude = librosa.amplitude_to_db(mag_for_db, ref=np.max)
-
-
-    return magnitude, phase
->>>>>>> 14df9063
+    raise NotImplementedError("audio_to_stft is not yet implemented.")
+
 
 def extract_spectrogram(
     audio_data: np.ndarray,
@@ -327,13 +248,8 @@
         center=center
     )
     
-<<<<<<< HEAD
-    return stft
-    # NOTE: There are no negative numnbers in the STFT, so we can use power = 1.0 for energy
-    #return np.abs(stft) ** power
-=======
     return np.abs(stft) ** power
->>>>>>> 14df9063
+
 
 def extract_mel_spectrogram(
     audio_data: np.ndarray,
@@ -379,27 +295,14 @@
     )
 
 def spectrogram_to_audio(
-<<<<<<< HEAD
     spectrogram: np.ndarray,
-    phase_info: bool = False,
-    hop_length: int = 192,
-    window: str = 'hann',
-    win_length: Optional[int] = 384,
-    n_fft: int = 512,
-    n_iter: int = 64,       # 32 (previous value) was too low
-    center: bool = True,
-    phase_initialization: Optional[np.ndarray] = None
-) -> np.ndarray:
-=======
-    spectrogram,
-    phase= Optional[np.ndarray],
+    phase: Optional[np.ndarray] = None,
     n_fft=512,
     n_iter=64,
     window='hann',
     hop_length=512,
     win_length=None,
     center=True) -> np.ndarray:
->>>>>>> 14df9063
     """
     Convert a spectrogram back to audio using either:
     1. Original phase information (if provided)
@@ -422,34 +325,6 @@
     --------
     y : np.ndarray The reconstructed audio signal
     """
-<<<<<<< HEAD
-    # TODO: Consider switching to LWS (used in Audio-Visual paper)
-    # NOTE: Not possible to convert a magnitude spectrogram directly back to raw wav - phase and all voicing information is lost.
-    # NOTE: Griffin-Lim is not guaranteed to work well for all audio types. It is a heuristic method and may produce artifacts or distortions in some cases.
-    # NOTE: Griffin-Lim algorithm is used to recover the phase information and convert the magnitude spectrogram back to audio.
-
-    if phase_info:
-        return librosa.istft(
-            spectrogram,
-            hop_length=hop_length,
-            win_length=win_length,
-            window=window,
-            center=center
-        )
-    
-    # Use Griffin-Lim algorithm to recover phase
-    return librosa.griffinlim(
-        spectrogram,
-        hop_length=hop_length,
-        win_length=win_length,
-        n_fft=n_fft,
-        n_iter=n_iter,
-        window=window,
-        center=center,
-        init=phase_initialization
-    )
-
-=======
     # If the input is in dB scale, convert back to amplitude
     if np.max(spectrogram) < 0 and np.mean(spectrogram) < 0:
         spectrogram = librosa.db_to_amplitude(spectrogram)
@@ -468,7 +343,6 @@
                                hop_length=hop_length, win_length=win_length, 
                                window=window, center=center)
     return y
->>>>>>> 14df9063
 
 def mel_spectrogram_to_audio(
     mel_spectrogram: np.ndarray,
@@ -530,46 +404,6 @@
     
     return audio_data
 
-<<<<<<< HEAD
-
-def save_audio(
-    audio_data: np.ndarray,
-    file_path: Union[str, Path],
-    sample_rate: int = DEFAULT_SAMPLE_RATE,
-    file_format: str = 'flac'
-) -> None:
-    """
-    Save audio data to a file.
-
-    Parameters
-    ----------
-    audio_data   (np.ndarray): Audio time series
-    file_path    (str or Path): Path to save the audio file
-    sample_rate  (int, optional): Sample rate of audio
-    file_format  (str, optional): Audio file format
-    
-    Returns
-    -------
-    None
-    """
-    output_dir = os.path.dirname(file_path)
-    if output_dir and not os.path.exists(output_dir):
-        try:
-            os.makedirs(output_dir)
-        except Exception as e:
-            raise IOError(f"Error creating directory {output_dir}: {str(e)}")
-        
-    # Normalize audio before saving
-    audio_data = librosa.util.normalize(audio_data)
-    
-    try:
-        sf.write(file_path, audio_data, sample_rate, format=file_format)
-    except Exception as e:
-        raise IOError(f"Error saving audio to {file_path}: {str(e)}")
-
-
-=======
->>>>>>> 14df9063
 def visualize_spectrogram(
     spectrogram: np.ndarray,
     power: int = 1,
@@ -605,7 +439,6 @@
     Figure or None
         The matplotlib Figure object if save_path is None, otherwise None
     """
-    # Adjust for STFT time shifts due to hop_len?? - NOTE: Gaps MIGHT be slightly off as a result
     if power not in (1, 2):
         raise ValueError("Power must be 1 (energy) or 2 (power)")
     
@@ -613,15 +446,9 @@
     if in_db:
         spectrogram_data = np.array(spectrogram)
     elif power == 1:
-<<<<<<< HEAD
         spectrogram_data = librosa.amplitude_to_db(spectrogram, ref=np.max, amin=1e-5, top_db=80)
     else:  # power == 2
         spectrogram_data = librosa.power_to_db(spectrogram, ref=np.max, amin=1e-5, top_db=80)
-=======
-        spectrogram_data = librosa.amplitude_to_db(spectrogram, ref=np.max)
-    else:  # power == 2
-        spectrogram_data = librosa.power_to_db(spectrogram, ref=np.max)
->>>>>>> 14df9063
         
 
     fig, ax = plt.subplots(figsize=(10, 4))
@@ -639,15 +466,10 @@
     # Compute gap start and end indices and plot vertical lines
     if gap_int is not None:
         gap_start_s, gap_end_s = gap_int
-<<<<<<< HEAD
+
         ax.axvline(x=gap_start_s, color='white', linestyle='--', label='Gap Start')
         ax.axvline(x=gap_end_s, color='white', linestyle='--', label='Gap End')
-        #ax.legend()
-=======
-        ax.axvline(x=gap_start_s, color='red', linestyle='--', label='Gap Start')
-        ax.axvline(x=gap_end_s, color='red', linestyle='--', label='Gap End')
         ax.legend()
->>>>>>> 14df9063
 
     # Add colorbar and title
     fig.colorbar(img, ax=ax, format='%+2.0f dB')
@@ -656,18 +478,11 @@
 
     # Save or return the figure
     if save_path is not None:
-<<<<<<< HEAD
-        # Create directory if it doesn't exist
-        output_dir = os.path.dirname(save_path)
-        if output_dir and not os.path.exists(output_dir):
-            os.makedirs(output_dir)
-            
-=======
         save_path = Path(save_path)
         output_dir = save_path.parent
         if output_dir and not output_dir.exists():
             output_dir.mkdir(parents=True, exist_ok=True)
->>>>>>> 14df9063
+
         fig.savefig(save_path)
         plt.close(fig)
         return None
